--- conflicted
+++ resolved
@@ -381,8 +381,7 @@
         let current_balance: i128 = env
             .storage()
             .persistent()
-<<<<<<< HEAD
-            .get(&DataKey::Balance(from.clone()))
+            .get(&balance_key)
             .unwrap_or(INITIAL_BALANCE);
 
         // Clawback the minimum of requested amount and available balance
@@ -392,20 +391,16 @@
         } else {
             amount
         };
-=======
-            .get(&balance_key)
-            .unwrap_or(0);
->>>>>>> 7fb26aa7
 
         // Get issuer address from metadata
         let metadata = Self::get_metadata(&env);
 
-<<<<<<< HEAD
         // Get issuer's current balance from PERSISTENT storage
+        let issuer_balance_key = DataKey::Balance(metadata.issuer.clone());
         let issuer_balance: i128 = env
             .storage()
             .persistent()
-            .get(&DataKey::Balance(metadata.issuer.clone()))
+            .get(&issuer_balance_key)
             .unwrap_or(INITIAL_BALANCE);
 
         // Update balances in PERSISTENT storage
@@ -414,26 +409,18 @@
 
         let new_issuer_balance = issuer_balance.checked_add(actual_clawback_amount)
             .ok_or(Error::from_contract_error(ERR_INSUFFICIENT_BALANCE))?;
-        
-        env.storage()
-            .persistent()
-            .set(&DataKey::Balance(from.clone()), &new_balance);
-        
-        env.storage()
-            .persistent()
-            .set(&DataKey::Balance(metadata.issuer.clone()), &new_issuer_balance);
-=======
-        // Update balance in PERSISTENT storage
-        let new_balance = current_balance.checked_sub(amount)
-            .ok_or(Error::from_contract_error(14))?;
 
         env.storage()
             .persistent()
             .set(&balance_key, &new_balance);
 
-        // Extend TTL for the balance entry
+        env.storage()
+            .persistent()
+            .set(&issuer_balance_key, &new_issuer_balance);
+
+        // Extend TTLs for the balance entries
         Self::extend_persistent_ttl(&env, &balance_key);
->>>>>>> 7fb26aa7
+        Self::extend_persistent_ttl(&env, &issuer_balance_key);
 
         // Emit event with actual clawed back amount
         env.events().publish(
@@ -587,29 +574,19 @@
 
         // Get balances from PERSISTENT storage
         let issuer_balance_key = DataKey::Balance(metadata.issuer.clone());
-        let buyer_balance_key = DataKey::Balance(buyer.clone());
+        let beneficiary_balance_key = DataKey::Balance(beneficiary.clone());
 
         let issuer_balance: i128 = env
             .storage()
             .persistent()
-<<<<<<< HEAD
-            .get(&DataKey::Balance(metadata.issuer.clone()))
+            .get(&issuer_balance_key)
             .unwrap_or(INITIAL_BALANCE);
-=======
-            .get(&issuer_balance_key)
-            .unwrap_or(0);
->>>>>>> 7fb26aa7
 
         let beneficiary_balance: i128 = env
             .storage()
             .persistent()
-<<<<<<< HEAD
-            .get(&DataKey::Balance(beneficiary.clone()))
+            .get(&beneficiary_balance_key)
             .unwrap_or(INITIAL_BALANCE);
-=======
-            .get(&buyer_balance_key)
-            .unwrap_or(0);
->>>>>>> 7fb26aa7
 
         // Check if issuer has enough tokens
         if issuer_balance < token_amount {
@@ -627,15 +604,11 @@
             .set(&issuer_balance_key, &new_issuer_balance);
         env.storage()
             .persistent()
-<<<<<<< HEAD
-            .set(&DataKey::Balance(beneficiary.clone()), &new_beneficiary_balance);
-=======
-            .set(&buyer_balance_key, &new_buyer_balance);
-
-        // Extend TTLs for issuer and buyer balances
+            .set(&beneficiary_balance_key, &new_beneficiary_balance);
+
+        // Extend TTLs for issuer and beneficiary balances
         Self::extend_persistent_ttl(&env, &issuer_balance_key);
-        Self::extend_persistent_ttl(&env, &buyer_balance_key);
->>>>>>> 7fb26aa7
+        Self::extend_persistent_ttl(&env, &beneficiary_balance_key);
 
         // Update USDC balance in INSTANCE storage
         let current_usdc_balance: i128 = env
@@ -960,24 +933,14 @@
         let from_balance: i128 = env
             .storage()
             .persistent()
-<<<<<<< HEAD
-            .get(&DataKey::Balance(from.clone()))
+            .get(&from_balance_key)
             .unwrap_or(INITIAL_BALANCE);
-=======
-            .get(&from_balance_key)
-            .unwrap_or(0);
->>>>>>> 7fb26aa7
 
         let to_balance: i128 = env
             .storage()
             .persistent()
-<<<<<<< HEAD
-            .get(&DataKey::Balance(to.clone()))
+            .get(&to_balance_key)
             .unwrap_or(INITIAL_BALANCE);
-=======
-            .get(&to_balance_key)
-            .unwrap_or(0);
->>>>>>> 7fb26aa7
 
         // Check if sender has enough balance
         if from_balance < amount {
