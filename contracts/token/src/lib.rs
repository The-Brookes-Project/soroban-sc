#![no_std]
use soroban_sdk::{contract, contractimpl, contracttype, token, Address, Env, String, Vec,
                  symbol_short, Error, Symbol};

// Storage keys
const METADATA_KEY: Symbol = symbol_short!("METADATA");
const CONFIG_KEY: Symbol = symbol_short!("CONFIG");
const ADMINS_KEY: Symbol = symbol_short!("ADMINS");
const USDC_BAL_KEY: Symbol = symbol_short!("USDC_BAL");

// Business logic constants
const MAX_DECIMALS: u32 = 7;
const INITIAL_BALANCE: i128 = 0;
const DECIMAL_BASE: i128 = 10;

// Error codes
const ERR_INVALID_AMOUNT: u32 = 1;
const ERR_TRANSFER_RESTRICTED: u32 = 2;
const ERR_NOT_ADMIN_KYC: u32 = 3;
const ERR_NOT_ADMIN_COMPLIANCE: u32 = 4;
const ERR_NOT_ADMIN_CLAWBACK: u32 = 5;
const ERR_CLAWBACK_DISABLED: u32 = 6;
const ERR_INSUFFICIENT_BALANCE_CLAWBACK: u32 = 7;
const ERR_NOT_ADMIN_ADD_ADMIN: u32 = 8;
const ERR_DUPLICATE_ADMIN: u32 = 9;
const ERR_NOT_ADMIN_CONFIGURE_AUTH: u32 = 10;
const ERR_NOT_ADMIN_TRANSFER_RESTRICTION: u32 = 11;
const ERR_KYC_NOT_VERIFIED: u32 = 12;
const ERR_COMPLIANCE_NOT_APPROVED: u32 = 13;
const ERR_INSUFFICIENT_BALANCE: u32 = 14;
const ERR_INVALID_PURCHASE_AMOUNT: u32 = 15;
const ERR_CALCULATION_OVERFLOW: u32 = 16;
const ERR_INSUFFICIENT_ISSUER_TOKENS: u32 = 17;
const ERR_NOT_ADMIN_WITHDRAW: u32 = 18;
const ERR_INVALID_WITHDRAW_AMOUNT: u32 = 19;
const ERR_INSUFFICIENT_USDC_BALANCE: u32 = 20;
const ERR_USDC_TRANSFER_VERIFICATION_FAILED: u32 = 21;
const ERR_INSUFFICIENT_USDC_IN_CONTRACT: u32 = 22;
const ERR_USDC_WITHDRAWAL_VERIFICATION_FAILED: u32 = 23;
const ERR_SELF_TRANSFER_NOT_ALLOWED: u32 = 24;

// Define token metadata structure
#[contracttype]
#[derive(Clone)]
pub struct TokenMetadata {
    pub name: String,
    pub symbol: String,
    pub decimals: u32,
    pub total_supply: i128,
    pub issuer: Address,
    pub home_domain: String,
    pub usdc_price: i128, // Price in USDC per token (in the smallest unit)
    pub usdc_token: Address, // USDC token contract address
}

// Define contract configuration
#[contracttype]
#[derive(Clone)]
pub struct ContractConfig {
    pub authorization_required: bool,
    pub authorization_revocable: bool,
    pub transfer_restricted: bool,
}

// Define compliance status enum
#[contracttype]
#[derive(Clone, PartialEq, Debug)]
pub enum ComplianceStatus {
    Pending,
    Approved,
    Rejected,
    Suspended,
}

// Storage key types for user-specific data
#[contracttype]
#[derive(Clone)]
pub enum DataKey {
    Balance(Address),
    KycVerified(Address),
    ComplianceStatus(Address),
}

// Define event types that the contract will emit - using tuple variants
#[contracttype]
pub enum SecurityTokenEvent {
    Init(TokenMetadata),
    Transfer(Address, Address, i128), // from, to, amount
    ComplianceUpdated(Address, ComplianceStatus), // address, status
    KycVerified(Address, bool), // address, status
    AuthorizationChanged(bool, bool), // required, revocable
    ClawbackExecuted(Address, i128), // from, amount
    Purchase(Address, Address, i128, i128), // buyer, beneficiary, token_amount, usdc_amount
    UsdcWithdrawn(Address, i128), // admin, amount
    AdminAdded(Address, Address), // admin, new_admin
    TransferRestrictionChanged(bool), // restricted status
}

// Main contract
#[contract]
pub struct SecurityTokenContract;

#[contractimpl]
impl SecurityTokenContract {
    // Constructor to initialize the token with required parameters (Protocol 22+)
    // Runs once during contract deployment, preventing front-running attacks
    pub fn __constructor(
        env: Env,
        name: String,
        symbol: String,
        decimals: u32,
        total_supply: i128,
        issuer: Address,
        home_domain: String,
        admin: Address,
        usdc_price: i128,
        usdc_token: Address,
    ) {
        // Require authorization from the admin who is initializing
        admin.require_auth();

        // Validate parameters
        if total_supply <= 0 {
            panic!("Total supply must be positive");
        }
<<<<<<< HEAD
        if total_supply > 1_000_000_000_000_000_000 {
            panic!("Total supply cannot exceed 1 quintillion");
        }
        if decimals > 7 {
=======
        if decimals > MAX_DECIMALS {
>>>>>>> e06732aa
            panic!("Decimals cannot exceed 7");
        }
        if usdc_price <= 0 {
            panic!("USDC price must be positive");
        }
        if usdc_price > 1_000_000_000_000 {
            panic!("USDC price cannot exceed 1 trillion");
        }
        if home_domain.len() == 0 {
            panic!("Home domain cannot be empty");
        }
        if home_domain.len() > 256 {
            panic!("Home domain cannot exceed 256 characters");
        }
        if name.len() == 0 {
            panic!("Name cannot be empty");
        }
        if name.len() > 64 {
            panic!("Name cannot exceed 64 characters");
        }
        if symbol.len() == 0 {
            panic!("Symbol cannot be empty");
        }
        if symbol.len() > 12 {
            panic!("Symbol cannot exceed 12 characters");
        }

        // Validate USDC token address
        // Prevent setting the contract's own address as USDC token
        if usdc_token == env.current_contract_address() {
            panic!("USDC token cannot be the contract itself");
        }

        // Create and store token metadata in INSTANCE storage (small, fixed size)
        let metadata = TokenMetadata {
            name,
            symbol,
            decimals,
            total_supply,
            issuer: issuer.clone(),
            home_domain,
            usdc_price,
            usdc_token,
        };
        env.storage().instance().set(&METADATA_KEY, &metadata);

        // Create and store contract configuration in INSTANCE storage
        let config = ContractConfig {
            authorization_required: true,
            authorization_revocable: true,
            transfer_restricted: true,
        };
        env.storage().instance().set(&CONFIG_KEY, &config);

        // Create and store initial admin list in INSTANCE storage
        let mut admins = Vec::new(&env);
        admins.push_back(admin.clone());
        admins.push_back(issuer.clone());
        env.storage().instance().set(&ADMINS_KEY, &admins);

        // Initialize USDC balance in INSTANCE storage
        env.storage().instance().set(&USDC_BAL_KEY, &INITIAL_BALANCE);

        // Assign total supply to issuer in PERSISTENT storage (user-specific data)
        env.storage()
            .persistent()
            .set(&DataKey::Balance(issuer.clone()), &total_supply);

        // Auto-approve issuer for KYC and compliance since they're the token creator
        env.storage()
            .persistent()
            .set(&DataKey::KycVerified(issuer.clone()), &true);
        env.storage()
            .persistent()
            .set(&DataKey::ComplianceStatus(issuer.clone()), &ComplianceStatus::Approved);

        // Emit initialization event
        env.events().publish(
            (symbol_short!("init"),),
            SecurityTokenEvent::Init(metadata),
        );
    }

    // Transfer tokens between addresses with compliance checks
    pub fn transfer(env: Env, from: Address, to: Address, amount: i128) -> Result<(), Error> {
        from.require_auth();

        // Validate amount
        if amount <= 0 {
            return Err(Error::from_contract_error(ERR_INVALID_AMOUNT));
        }

        // Load config from instance storage
        let config = Self::get_config(&env);

        // Check if transfers are currently allowed
        if config.transfer_restricted {
            // Only admins can transfer when restricted
            if !Self::is_admin(&env, &from) {
                return Err(Error::from_contract_error(ERR_TRANSFER_RESTRICTED));
            }
        }

        // Check compliance requirements
        Self::check_compliance_requirements(&env, &config, &from, &to)?;

        // Execute the transfer
        Self::execute_transfer(&env, &from, &to, amount)?;

        // Emit transfer event
        env.events().publish(
            (symbol_short!("transfer"),),
            SecurityTokenEvent::Transfer(from.clone(), to.clone(), amount),
        );

        Ok(())
    }

    // Set KYC verification status for an address
    pub fn set_kyc_status(
        env: Env,
        caller: Address,
        address: Address,
        verified: bool,
    ) -> Result<(), Error> {
        caller.require_auth();

        // Check if caller is admin
        if !Self::is_admin(&env, &caller) {
            return Err(Error::from_contract_error(ERR_NOT_ADMIN_KYC));
        }

        // Check if authorization is revocable when attempting to revoke
        let config = Self::get_config(&env);
        if !config.authorization_revocable && !verified {
            // Get current KYC status
            let current_kyc: bool = env
                .storage()
                .persistent()
                .get(&DataKey::KycVerified(address.clone()))
                .unwrap_or(false);
            
            // If currently verified and trying to revoke, check if revocation is allowed
            if current_kyc {
                return Err(Error::from_contract_error(25)); // Authorization not revocable
            }
        }

        // Update KYC status in PERSISTENT storage
        env.storage()
            .persistent()
            .set(&DataKey::KycVerified(address.clone()), &verified);

        // Emit event
        env.events().publish(
            (symbol_short!("kyc"),),
            SecurityTokenEvent::KycVerified(address.clone(), verified),
        );

        Ok(())
    }

    // Set compliance status for an address
    pub fn set_compliance_status(
        env: Env,
        caller: Address,
        address: Address,
        status: ComplianceStatus,
    ) -> Result<(), Error> {
        caller.require_auth();

        // Check if caller is admin
        if !Self::is_admin(&env, &caller) {
            return Err(Error::from_contract_error(ERR_NOT_ADMIN_COMPLIANCE));
        }

        // Check if authorization is revocable when attempting to downgrade from Approved
        let config = Self::get_config(&env);
        if !config.authorization_revocable && status != ComplianceStatus::Approved {
            // Get current compliance status
            let current_status: ComplianceStatus = env
                .storage()
                .persistent()
                .get(&DataKey::ComplianceStatus(address.clone()))
                .unwrap_or(ComplianceStatus::Pending);
            
            // If currently approved and trying to change to non-approved, check if revocation is allowed
            if current_status == ComplianceStatus::Approved {
                return Err(Error::from_contract_error(25)); // Authorization not revocable
            }
        }

        // Update compliance status in PERSISTENT storage
        env.storage()
            .persistent()
            .set(&DataKey::ComplianceStatus(address.clone()), &status);

        // Emit event
        env.events().publish(
            (symbol_short!("complianc"),),
            SecurityTokenEvent::ComplianceUpdated(address.clone(), status),
        );

        Ok(())
    }

    // Execute clawback of tokens (regulatory action)
    pub fn clawback(
        env: Env,
        caller: Address,
        from: Address,
        amount: i128,
    ) -> Result<(), Error> {
        caller.require_auth();

        // Check if caller is admin
        if !Self::is_admin(&env, &caller) {
            return Err(Error::from_contract_error(ERR_NOT_ADMIN_CLAWBACK));
        }

<<<<<<< HEAD
        // Validate amount is positive
        if amount <= 0 {
            return Err(Error::from_contract_error(25));
=======
        // Check if clawback is enabled
        let config = Self::get_config(&env);
        if !config.clawback_enabled {
            return Err(Error::from_contract_error(ERR_CLAWBACK_DISABLED));
>>>>>>> e06732aa
        }

        // Get current balance from PERSISTENT storage
        let current_balance: i128 = env
            .storage()
            .persistent()
            .get(&DataKey::Balance(from.clone()))
            .unwrap_or(0);

<<<<<<< HEAD
        // Clawback the minimum of requested amount and available balance
        // This ensures we take what's available rather than failing if exact amount isn't present
        let actual_clawback_amount = if current_balance < amount {
            current_balance
        } else {
            amount
        };

        // Get issuer address from metadata
        let metadata = Self::get_metadata(&env);
        
        // Get issuer's current balance from PERSISTENT storage
        let issuer_balance: i128 = env
            .storage()
            .persistent()
            .get(&DataKey::Balance(metadata.issuer.clone()))
            .unwrap_or(0);

        // Update balances in PERSISTENT storage
        let new_balance = current_balance.checked_sub(actual_clawback_amount)
            .ok_or(Error::from_contract_error(14))?;
        
        let new_issuer_balance = issuer_balance.checked_add(actual_clawback_amount)
            .ok_or(Error::from_contract_error(14))?;
=======
        if current_balance < amount {
            return Err(Error::from_contract_error(ERR_INSUFFICIENT_BALANCE_CLAWBACK));
        }

        // Update balance in PERSISTENT storage
        let new_balance = current_balance.checked_sub(amount)
            .ok_or(Error::from_contract_error(ERR_INSUFFICIENT_BALANCE))?;
>>>>>>> e06732aa
        
        env.storage()
            .persistent()
            .set(&DataKey::Balance(from.clone()), &new_balance);
        
        env.storage()
            .persistent()
            .set(&DataKey::Balance(metadata.issuer.clone()), &new_issuer_balance);

        // Emit event with actual clawed back amount
        env.events().publish(
            (symbol_short!("clawback"),),
            SecurityTokenEvent::ClawbackExecuted(from.clone(), actual_clawback_amount),
        );

        Ok(())
    }

    // Add an admin to the token
    pub fn add_admin(env: Env, caller: Address, new_admin: Address) -> Result<(), Error> {
        caller.require_auth();

        // Check if caller is admin
        if !Self::is_admin(&env, &caller) {
            return Err(Error::from_contract_error(ERR_NOT_ADMIN_ADD_ADMIN));
        }

        // Get current admin list from INSTANCE storage
        let mut admins: Vec<Address> = env
            .storage()
            .instance()
            .get(&ADMINS_KEY)
            .unwrap();

        // Check if already an admin
        for existing_admin in admins.iter() {
            if &existing_admin == &new_admin {
                return Err(Error::from_contract_error(ERR_DUPLICATE_ADMIN));
            }
        }

        // Add to admin list
        admins.push_back(new_admin.clone());
        env.storage().instance().set(&ADMINS_KEY, &admins);

        // Emit admin added event
        env.events().publish(
            (symbol_short!("admin"),),
            SecurityTokenEvent::AdminAdded(caller.clone(), new_admin),
        );

        Ok(())
    }

    // Configure authorization flags
    pub fn configure_authorization(
        env: Env,
        caller: Address,
        required: bool,
        revocable: bool,
    ) -> Result<(), Error> {
        caller.require_auth();

        // Check if caller is admin
        if !Self::is_admin(&env, &caller) {
            return Err(Error::from_contract_error(ERR_NOT_ADMIN_CONFIGURE_AUTH));
        }

        // Update configuration in INSTANCE storage
        let mut config = Self::get_config(&env);
        config.authorization_required = required;
        config.authorization_revocable = revocable;
        env.storage().instance().set(&CONFIG_KEY, &config);

        // Emit event
        env.events().publish(
            (symbol_short!("auth"),),
            SecurityTokenEvent::AuthorizationChanged(required, revocable),
        );

        Ok(())
    }

    // Direct purchase tokens with USDC
    pub fn purchase(
        env: Env,
        buyer: Address,
        beneficiary: Address,
        token_amount: i128,
    ) -> Result<(), Error> {
        buyer.require_auth();

        // Validate amount
        if token_amount <= 0 {
            return Err(Error::from_contract_error(ERR_INVALID_PURCHASE_AMOUNT));
        }

        // Load metadata from instance storage
        let metadata = Self::get_metadata(&env);

        // Check KYC and compliance status for buyer and beneficiary
        let config = Self::get_config(&env);
        Self::check_compliance_requirements(&env, &config, &metadata.issuer, &buyer)?;
        Self::check_compliance_requirements(&env, &config, &metadata.issuer, &beneficiary)?;

        // Calculate USDC amount needed
        let decimals_pow = DECIMAL_BASE.checked_pow(metadata.decimals)
            .ok_or(Error::from_contract_error(ERR_CALCULATION_OVERFLOW))?;

        let usdc_amount = token_amount.checked_mul(metadata.usdc_price)
            .ok_or(Error::from_contract_error(ERR_CALCULATION_OVERFLOW))?
            .checked_div(decimals_pow)
            .ok_or(Error::from_contract_error(ERR_CALCULATION_OVERFLOW))?;

        if usdc_amount <= 0 {
            return Err(Error::from_contract_error(ERR_CALCULATION_OVERFLOW));
        }

        // Get USDC token client
        let usdc_token_client = token::Client::new(&env, &metadata.usdc_token);

        // Verify buyer has sufficient USDC balance BEFORE transfer
        let buyer_usdc_balance_before = usdc_token_client.balance(&buyer);
        if buyer_usdc_balance_before < usdc_amount {
            return Err(Error::from_contract_error(ERR_INSUFFICIENT_USDC_BALANCE));
        }

        // Get contract's initial USDC balance for verification
        let contract_usdc_balance_before = usdc_token_client.balance(&env.current_contract_address());

        // Transfer USDC from buyer to contract
        usdc_token_client.transfer(&buyer, &env.current_contract_address(), &usdc_amount);

        // Verify the transfer actually occurred by checking balances
        let buyer_usdc_balance_after = usdc_token_client.balance(&buyer);
        let contract_usdc_balance_after = usdc_token_client.balance(&env.current_contract_address());

        // Verify buyer's balance decreased by the expected amount
        let expected_buyer_balance = buyer_usdc_balance_before.checked_sub(usdc_amount)
            .ok_or(Error::from_contract_error(ERR_USDC_TRANSFER_VERIFICATION_FAILED))?;
        
        if buyer_usdc_balance_after != expected_buyer_balance {
            return Err(Error::from_contract_error(ERR_USDC_TRANSFER_VERIFICATION_FAILED));
        }

        // Verify contract's balance increased by the expected amount
        let expected_contract_balance = contract_usdc_balance_before.checked_add(usdc_amount)
            .ok_or(Error::from_contract_error(ERR_USDC_TRANSFER_VERIFICATION_FAILED))?;
        
        if contract_usdc_balance_after != expected_contract_balance {
            return Err(Error::from_contract_error(ERR_USDC_TRANSFER_VERIFICATION_FAILED));
        }

        // Get balances from PERSISTENT storage
        let issuer_balance: i128 = env
            .storage()
            .persistent()
            .get(&DataKey::Balance(metadata.issuer.clone()))
            .unwrap_or(0);

        let beneficiary_balance: i128 = env
            .storage()
            .persistent()
            .get(&DataKey::Balance(beneficiary.clone()))
            .unwrap_or(0);

        // Check if issuer has enough tokens
        if issuer_balance < token_amount {
            return Err(Error::from_contract_error(ERR_INSUFFICIENT_ISSUER_TOKENS));
        }

        // Update token balances in PERSISTENT storage
        let new_issuer_balance = issuer_balance.checked_sub(token_amount)
<<<<<<< HEAD
            .ok_or(Error::from_contract_error(14))?;
        let new_beneficiary_balance = beneficiary_balance.checked_add(token_amount)
            .ok_or(Error::from_contract_error(14))?;
=======
            .ok_or(Error::from_contract_error(ERR_INSUFFICIENT_BALANCE))?;
        let new_buyer_balance = buyer_balance.checked_add(token_amount)
            .ok_or(Error::from_contract_error(ERR_INSUFFICIENT_BALANCE))?;
>>>>>>> e06732aa

        env.storage()
            .persistent()
            .set(&DataKey::Balance(metadata.issuer.clone()), &new_issuer_balance);
        env.storage()
            .persistent()
            .set(&DataKey::Balance(beneficiary.clone()), &new_beneficiary_balance);

        // Update USDC balance in INSTANCE storage
        let current_usdc_balance: i128 = env
            .storage()
            .instance()
            .get(&USDC_BAL_KEY)
            .unwrap_or(0);
        let new_usdc_balance = current_usdc_balance.checked_add(usdc_amount)
            .ok_or(Error::from_contract_error(ERR_INSUFFICIENT_BALANCE))?;
        env.storage().instance().set(&USDC_BAL_KEY, &new_usdc_balance);

        // Emit purchase event
        env.events().publish(
            (symbol_short!("purchase"),),
            SecurityTokenEvent::Purchase(buyer.clone(), beneficiary.clone(), token_amount, usdc_amount),
        );

        Ok(())
    }

    // Admin function to withdraw accumulated USDC
    pub fn withdraw_usdc(
        env: Env,
        caller: Address,
        amount: i128,
    ) -> Result<(), Error> {
        caller.require_auth();

        // Check if caller is admin
        if !Self::is_admin(&env, &caller) {
            return Err(Error::from_contract_error(ERR_NOT_ADMIN_WITHDRAW));
        }

        // Get USDC balance from INSTANCE storage
        let usdc_balance: i128 = env
            .storage()
            .instance()
            .get(&USDC_BAL_KEY)
            .unwrap_or(0);

        // Validate amount
        if amount <= 0 || amount > usdc_balance {
            return Err(Error::from_contract_error(ERR_INVALID_WITHDRAW_AMOUNT));
        }

        // Get metadata for USDC token address
        let metadata = Self::get_metadata(&env);
        let usdc_token_client = token::Client::new(&env, &metadata.usdc_token);

        // Get initial balances for verification
        let contract_usdc_balance_before = usdc_token_client.balance(&env.current_contract_address());
        let admin_usdc_balance_before = usdc_token_client.balance(&caller);

        // Verify contract has sufficient USDC before withdrawal
        if contract_usdc_balance_before < amount {
            return Err(Error::from_contract_error(ERR_INSUFFICIENT_USDC_IN_CONTRACT));
        }

        // Transfer USDC from contract to admin
        usdc_token_client.transfer(&env.current_contract_address(), &caller, &amount);

        // Verify the transfer actually occurred by checking balances
        let contract_usdc_balance_after = usdc_token_client.balance(&env.current_contract_address());
        let admin_usdc_balance_after = usdc_token_client.balance(&caller);

        // Verify contract's balance decreased by the expected amount
        let expected_contract_balance = contract_usdc_balance_before.checked_sub(amount)
            .ok_or(Error::from_contract_error(ERR_USDC_WITHDRAWAL_VERIFICATION_FAILED))?;
        
        if contract_usdc_balance_after != expected_contract_balance {
            return Err(Error::from_contract_error(ERR_USDC_WITHDRAWAL_VERIFICATION_FAILED));
        }

        // Verify admin's balance increased by the expected amount
        let expected_admin_balance = admin_usdc_balance_before.checked_add(amount)
            .ok_or(Error::from_contract_error(ERR_USDC_WITHDRAWAL_VERIFICATION_FAILED))?;
        
        if admin_usdc_balance_after != expected_admin_balance {
            return Err(Error::from_contract_error(ERR_USDC_WITHDRAWAL_VERIFICATION_FAILED));
        }

        // Update USDC balance in INSTANCE storage
        let new_usdc_balance = usdc_balance.checked_sub(amount)
            .ok_or(Error::from_contract_error(ERR_INSUFFICIENT_BALANCE))?;
        env.storage().instance().set(&USDC_BAL_KEY, &new_usdc_balance);

        // Emit withdrawal event
        env.events().publish(
            (symbol_short!("withdraw"),),
            SecurityTokenEvent::UsdcWithdrawn(caller.clone(), amount),
        );

        Ok(())
    }

    // Set transfer restriction flag
    pub fn set_transfer_restriction(
        env: Env,
        caller: Address,
        restricted: bool,
    ) -> Result<(), Error> {
        caller.require_auth();

        // Check if caller is admin
        if !Self::is_admin(&env, &caller) {
            return Err(Error::from_contract_error(ERR_NOT_ADMIN_TRANSFER_RESTRICTION));
        }

        // Update configuration in INSTANCE storage
        let mut config = Self::get_config(&env);
        config.transfer_restricted = restricted;
        env.storage().instance().set(&CONFIG_KEY, &config);

        // Emit transfer restriction changed event
        env.events().publish(
            (symbol_short!("restrict"),),
            SecurityTokenEvent::TransferRestrictionChanged(restricted),
        );

        Ok(())
    }

    // View function to get token metadata
    pub fn get_metadata(env: &Env) -> TokenMetadata {
        env.storage()
            .instance()
            .get(&METADATA_KEY)
            .expect("Token not initialized")
    }

    // View function to get balance
    pub fn balance(env: Env, address: Address) -> i128 {
        env.storage()
            .persistent()
            .get(&DataKey::Balance(address))
            .unwrap_or(0)
    }

    // View function to check compliance status
    pub fn check_compliance(env: Env, address: Address) -> ComplianceStatus {
        env.storage()
            .persistent()
            .get(&DataKey::ComplianceStatus(address))
            .unwrap_or(ComplianceStatus::Pending)
    }

    // View function to check KYC status
    pub fn is_kyc_verified(env: Env, address: Address) -> bool {
        env.storage()
            .persistent()
            .get(&DataKey::KycVerified(address))
            .unwrap_or(false)
    }

    // View function to check accumulated USDC balance
    pub fn usdc_balance(env: Env) -> i128 {
        env.storage()
            .instance()
            .get(&USDC_BAL_KEY)
            .unwrap_or(0)
    }

    // View function to get token price in USDC
    pub fn token_price(env: Env) -> i128 {
        let metadata = Self::get_metadata(&env);
        metadata.usdc_price
    }

    // Internal helper functions

    // Helper to get config from storage
    fn get_config(env: &Env) -> ContractConfig {
        env.storage()
            .instance()
            .get(&CONFIG_KEY)
            .expect("Contract not initialized")
    }

    // Helper to check if address is an admin
    fn is_admin(env: &Env, address: &Address) -> bool {
        let admins: Vec<Address> = env
            .storage()
            .instance()
            .get(&ADMINS_KEY)
            .unwrap_or(Vec::new(env));
        
        for admin in admins.iter() {
            if &admin == address {
                return true;
            }
        }
        false
    }

    // Helper to check compliance requirements
    fn check_compliance_requirements(
        env: &Env,
        config: &ContractConfig,
        from: &Address,
        to: &Address,
    ) -> Result<(), Error> {
        // Check authorization required flag
        if config.authorization_required {
            // Check KYC status for both addresses from PERSISTENT storage
            let from_kyc = env
                .storage()
                .persistent()
                .get(&DataKey::KycVerified(from.clone()))
                .unwrap_or(false);

            let to_kyc = env
                .storage()
                .persistent()
                .get(&DataKey::KycVerified(to.clone()))
                .unwrap_or(false);

            if !from_kyc || !to_kyc {
                return Err(Error::from_contract_error(ERR_KYC_NOT_VERIFIED));
            }

            // Check compliance status for both addresses from PERSISTENT storage
            let from_compliance = env
                .storage()
                .persistent()
                .get(&DataKey::ComplianceStatus(from.clone()))
                .unwrap_or(ComplianceStatus::Pending);

            let to_compliance = env
                .storage()
                .persistent()
                .get(&DataKey::ComplianceStatus(to.clone()))
                .unwrap_or(ComplianceStatus::Pending);

            if from_compliance != ComplianceStatus::Approved
                || to_compliance != ComplianceStatus::Approved
            {
                return Err(Error::from_contract_error(ERR_COMPLIANCE_NOT_APPROVED));
            }
        }

        Ok(())
    }

    // Helper to execute transfer
    fn execute_transfer(
        env: &Env,
        from: &Address,
        to: &Address,
        amount: i128,
    ) -> Result<(), Error> {
        // Prevent self-transfers to avoid balance manipulation
        if from == to {
            return Err(Error::from_contract_error(ERR_SELF_TRANSFER_NOT_ALLOWED));
        }

        // Get current balances from PERSISTENT storage
        let from_balance: i128 = env
            .storage()
            .persistent()
            .get(&DataKey::Balance(from.clone()))
            .unwrap_or(0);

        let to_balance: i128 = env
            .storage()
            .persistent()
            .get(&DataKey::Balance(to.clone()))
            .unwrap_or(0);

        // Check if sender has enough balance
        if from_balance < amount {
            return Err(Error::from_contract_error(ERR_INSUFFICIENT_BALANCE));
        }

        // Update balances in PERSISTENT storage
        let new_from_balance = from_balance.checked_sub(amount)
            .ok_or(Error::from_contract_error(ERR_INSUFFICIENT_BALANCE))?;
        let new_to_balance = to_balance.checked_add(amount)
            .ok_or(Error::from_contract_error(ERR_INSUFFICIENT_BALANCE))?;

        env.storage()
            .persistent()
            .set(&DataKey::Balance(from.clone()), &new_from_balance);
        env.storage()
            .persistent()
            .set(&DataKey::Balance(to.clone()), &new_to_balance);

        Ok(())
    }
}

mod test;<|MERGE_RESOLUTION|>--- conflicted
+++ resolved
@@ -12,6 +12,11 @@
 const MAX_DECIMALS: u32 = 7;
 const INITIAL_BALANCE: i128 = 0;
 const DECIMAL_BASE: i128 = 10;
+const MAX_TOTAL_SUPPLY: i128 = 1_000_000_000_000_000_000; // 1 quintillion
+const MAX_USDC_PRICE: i128 = 1_000_000_000_000; // 1 trillion
+const MAX_NAME_LEN: u32 = 64;
+const MAX_SYMBOL_LEN: u32 = 12;
+const MAX_HOME_DOMAIN_LEN: u32 = 256;
 
 // Error codes
 const ERR_INVALID_AMOUNT: u32 = 1;
@@ -19,8 +24,6 @@
 const ERR_NOT_ADMIN_KYC: u32 = 3;
 const ERR_NOT_ADMIN_COMPLIANCE: u32 = 4;
 const ERR_NOT_ADMIN_CLAWBACK: u32 = 5;
-const ERR_CLAWBACK_DISABLED: u32 = 6;
-const ERR_INSUFFICIENT_BALANCE_CLAWBACK: u32 = 7;
 const ERR_NOT_ADMIN_ADD_ADMIN: u32 = 8;
 const ERR_DUPLICATE_ADMIN: u32 = 9;
 const ERR_NOT_ADMIN_CONFIGURE_AUTH: u32 = 10;
@@ -38,6 +41,7 @@
 const ERR_INSUFFICIENT_USDC_IN_CONTRACT: u32 = 22;
 const ERR_USDC_WITHDRAWAL_VERIFICATION_FAILED: u32 = 23;
 const ERR_SELF_TRANSFER_NOT_ALLOWED: u32 = 24;
+const ERR_AUTHORIZATION_NOT_REVOCABLE: u32 = 25;
 
 // Define token metadata structure
 #[contracttype]
@@ -123,38 +127,34 @@
         if total_supply <= 0 {
             panic!("Total supply must be positive");
         }
-<<<<<<< HEAD
-        if total_supply > 1_000_000_000_000_000_000 {
+        if total_supply > MAX_TOTAL_SUPPLY {
             panic!("Total supply cannot exceed 1 quintillion");
         }
-        if decimals > 7 {
-=======
         if decimals > MAX_DECIMALS {
->>>>>>> e06732aa
             panic!("Decimals cannot exceed 7");
         }
         if usdc_price <= 0 {
             panic!("USDC price must be positive");
         }
-        if usdc_price > 1_000_000_000_000 {
+        if usdc_price > MAX_USDC_PRICE {
             panic!("USDC price cannot exceed 1 trillion");
         }
         if home_domain.len() == 0 {
             panic!("Home domain cannot be empty");
         }
-        if home_domain.len() > 256 {
+        if home_domain.len() > MAX_HOME_DOMAIN_LEN {
             panic!("Home domain cannot exceed 256 characters");
         }
         if name.len() == 0 {
             panic!("Name cannot be empty");
         }
-        if name.len() > 64 {
+        if name.len() > MAX_NAME_LEN {
             panic!("Name cannot exceed 64 characters");
         }
         if symbol.len() == 0 {
             panic!("Symbol cannot be empty");
         }
-        if symbol.len() > 12 {
+        if symbol.len() > MAX_SYMBOL_LEN {
             panic!("Symbol cannot exceed 12 characters");
         }
 
@@ -275,7 +275,7 @@
             
             // If currently verified and trying to revoke, check if revocation is allowed
             if current_kyc {
-                return Err(Error::from_contract_error(25)); // Authorization not revocable
+                return Err(Error::from_contract_error(ERR_AUTHORIZATION_NOT_REVOCABLE));
             }
         }
 
@@ -319,7 +319,7 @@
             
             // If currently approved and trying to change to non-approved, check if revocation is allowed
             if current_status == ComplianceStatus::Approved {
-                return Err(Error::from_contract_error(25)); // Authorization not revocable
+                return Err(Error::from_contract_error(ERR_AUTHORIZATION_NOT_REVOCABLE));
             }
         }
 
@@ -351,16 +351,9 @@
             return Err(Error::from_contract_error(ERR_NOT_ADMIN_CLAWBACK));
         }
 
-<<<<<<< HEAD
         // Validate amount is positive
         if amount <= 0 {
-            return Err(Error::from_contract_error(25));
-=======
-        // Check if clawback is enabled
-        let config = Self::get_config(&env);
-        if !config.clawback_enabled {
-            return Err(Error::from_contract_error(ERR_CLAWBACK_DISABLED));
->>>>>>> e06732aa
+            return Err(Error::from_contract_error(ERR_INVALID_AMOUNT));
         }
 
         // Get current balance from PERSISTENT storage
@@ -368,9 +361,8 @@
             .storage()
             .persistent()
             .get(&DataKey::Balance(from.clone()))
-            .unwrap_or(0);
-
-<<<<<<< HEAD
+            .unwrap_or(INITIAL_BALANCE);
+
         // Clawback the minimum of requested amount and available balance
         // This ensures we take what's available rather than failing if exact amount isn't present
         let actual_clawback_amount = if current_balance < amount {
@@ -381,29 +373,20 @@
 
         // Get issuer address from metadata
         let metadata = Self::get_metadata(&env);
-        
+
         // Get issuer's current balance from PERSISTENT storage
         let issuer_balance: i128 = env
             .storage()
             .persistent()
             .get(&DataKey::Balance(metadata.issuer.clone()))
-            .unwrap_or(0);
+            .unwrap_or(INITIAL_BALANCE);
 
         // Update balances in PERSISTENT storage
         let new_balance = current_balance.checked_sub(actual_clawback_amount)
-            .ok_or(Error::from_contract_error(14))?;
-        
+            .ok_or(Error::from_contract_error(ERR_INSUFFICIENT_BALANCE))?;
+
         let new_issuer_balance = issuer_balance.checked_add(actual_clawback_amount)
-            .ok_or(Error::from_contract_error(14))?;
-=======
-        if current_balance < amount {
-            return Err(Error::from_contract_error(ERR_INSUFFICIENT_BALANCE_CLAWBACK));
-        }
-
-        // Update balance in PERSISTENT storage
-        let new_balance = current_balance.checked_sub(amount)
             .ok_or(Error::from_contract_error(ERR_INSUFFICIENT_BALANCE))?;
->>>>>>> e06732aa
         
         env.storage()
             .persistent()
@@ -562,13 +545,13 @@
             .storage()
             .persistent()
             .get(&DataKey::Balance(metadata.issuer.clone()))
-            .unwrap_or(0);
+            .unwrap_or(INITIAL_BALANCE);
 
         let beneficiary_balance: i128 = env
             .storage()
             .persistent()
             .get(&DataKey::Balance(beneficiary.clone()))
-            .unwrap_or(0);
+            .unwrap_or(INITIAL_BALANCE);
 
         // Check if issuer has enough tokens
         if issuer_balance < token_amount {
@@ -577,15 +560,9 @@
 
         // Update token balances in PERSISTENT storage
         let new_issuer_balance = issuer_balance.checked_sub(token_amount)
-<<<<<<< HEAD
-            .ok_or(Error::from_contract_error(14))?;
+            .ok_or(Error::from_contract_error(ERR_INSUFFICIENT_BALANCE))?;
         let new_beneficiary_balance = beneficiary_balance.checked_add(token_amount)
-            .ok_or(Error::from_contract_error(14))?;
-=======
             .ok_or(Error::from_contract_error(ERR_INSUFFICIENT_BALANCE))?;
-        let new_buyer_balance = buyer_balance.checked_add(token_amount)
-            .ok_or(Error::from_contract_error(ERR_INSUFFICIENT_BALANCE))?;
->>>>>>> e06732aa
 
         env.storage()
             .persistent()
@@ -599,7 +576,7 @@
             .storage()
             .instance()
             .get(&USDC_BAL_KEY)
-            .unwrap_or(0);
+            .unwrap_or(INITIAL_BALANCE);
         let new_usdc_balance = current_usdc_balance.checked_add(usdc_amount)
             .ok_or(Error::from_contract_error(ERR_INSUFFICIENT_BALANCE))?;
         env.storage().instance().set(&USDC_BAL_KEY, &new_usdc_balance);
@@ -631,7 +608,7 @@
             .storage()
             .instance()
             .get(&USDC_BAL_KEY)
-            .unwrap_or(0);
+            .unwrap_or(INITIAL_BALANCE);
 
         // Validate amount
         if amount <= 0 || amount > usdc_balance {
@@ -728,7 +705,7 @@
         env.storage()
             .persistent()
             .get(&DataKey::Balance(address))
-            .unwrap_or(0)
+            .unwrap_or(INITIAL_BALANCE)
     }
 
     // View function to check compliance status
@@ -752,7 +729,7 @@
         env.storage()
             .instance()
             .get(&USDC_BAL_KEY)
-            .unwrap_or(0)
+            .unwrap_or(INITIAL_BALANCE)
     }
 
     // View function to get token price in USDC
@@ -853,13 +830,13 @@
             .storage()
             .persistent()
             .get(&DataKey::Balance(from.clone()))
-            .unwrap_or(0);
+            .unwrap_or(INITIAL_BALANCE);
 
         let to_balance: i128 = env
             .storage()
             .persistent()
             .get(&DataKey::Balance(to.clone()))
-            .unwrap_or(0);
+            .unwrap_or(INITIAL_BALANCE);
 
         // Check if sender has enough balance
         if from_balance < amount {
