--- conflicted
+++ resolved
@@ -61,13 +61,8 @@
             issuer.clone(),
             String::from_str(&env, "example.com"),
             admin.clone(),
-<<<<<<< HEAD
             100_000i128, // 0.1 USDC per token
             usdc_token_client.address.clone()
-=======
-            100_000, // 0.01 USDC per token (7 decimals)
-            usdc_token_client.address
->>>>>>> e06732aa
         )
     );
 
@@ -102,25 +97,6 @@
     // Create client
     let client = SecurityTokenContractClient::new(&env, &contract_id);
 
-<<<<<<< HEAD
-=======
-    // Initialize token
-    env.as_contract(&contract_id, || {
-        SecurityTokenContract::initialize(
-            env.clone(),
-            String::from_str(&env, "Security Token"),
-            String::from_str(&env, "SCTY"),
-            6,
-            1_000_000_000_000,
-            issuer.clone(),
-            String::from_str(&env, "example.com"),
-            admin.clone(),
-            100_000, // 0.01 USDC per token (7 decimals)
-            usdc_token_client.address
-        )
-    });
-
->>>>>>> e06732aa
     // Set KYC status for users
     client.set_kyc_status(&admin, &issuer, &true);
     client.set_kyc_status(&admin, &user1, &true);
@@ -165,25 +141,7 @@
     // Initialize token via constructor
     let contract_id = create_security_token(&env, &issuer, &admin, &usdc_token_client.address);
 
-<<<<<<< HEAD
-    let client = SecurityTokenContractClient::new(&env, &contract_id);
-=======
-    // Initialize token
-    env.as_contract(&contract_id, || {
-        SecurityTokenContract::initialize(
-            env.clone(),
-            String::from_str(&env, "Security Token"),
-            String::from_str(&env, "SCTY"),
-            6,
-            1_000_000_000_000,
-            issuer.clone(),
-            String::from_str(&env, "example.com"),
-            admin.clone(),
-            100_000, // 0.01 USDC per token (7 decimals)
-            usdc_token_client.address
-        )
-    });
->>>>>>> e06732aa
+    let client = SecurityTokenContractClient::new(&env, &contract_id);
 
     // Set KYC and compliance status
     client.set_kyc_status(&admin, &issuer, &true);
@@ -237,25 +195,6 @@
     // Create security token client
     let client = SecurityTokenContractClient::new(&env, &contract_id);
 
-<<<<<<< HEAD
-=======
-    // Initialize token with price of 0.01 USDC per token (7 decimals)
-    env.as_contract(&contract_id, || {
-        SecurityTokenContract::initialize(
-            env.clone(),
-            String::from_str(&env, "Security Token"),
-            String::from_str(&env, "SCTY"),
-            6,
-            1_000_000_000_000,
-            issuer.clone(),
-            String::from_str(&env, "example.com"),
-            admin.clone(),
-            100_000, // 0.01 USDC per token (7 decimals)
-            usdc_token_client.address.clone()
-        )
-    });
-
->>>>>>> e06732aa
     // Set KYC and compliance status
     client.set_kyc_status(&admin, &issuer, &true);
     client.set_kyc_status(&admin, &buyer, &true);
