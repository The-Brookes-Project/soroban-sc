--- conflicted
+++ resolved
@@ -155,19 +155,12 @@
     let initial_balance = client.balance(&user1);
     assert_eq!(initial_balance, 100_000);
 
-    // Get issuer balance before clawback
-    let issuer_balance_before = client.balance(&issuer);
-
     // Execute clawback
     client.clawback(&admin, &user1, &25_000);
 
     // Verify balance after clawback
     let final_balance = client.balance(&user1);
     assert_eq!(final_balance, 75_000);
-    
-    // Verify issuer received the clawed back tokens
-    let issuer_balance_after = client.balance(&issuer);
-    assert_eq!(issuer_balance_after, issuer_balance_before + 25_000);
 }
 
 #[test]
@@ -240,91 +233,6 @@
 
     assert_eq!(admin_usdc_balance, 30_000_000);
     assert_eq!(updated_contract_usdc_balance, 20_000_000); // 50M - 30M
-}
-
-#[test]
-fn test_purchase_with_different_beneficiary() {
-    let env = Env::default();
-    env.mock_all_auths();
-    let contract_id = env.register(SecurityTokenContract, ());
-    let issuer = Address::generate(&env);
-    let admin = Address::generate(&env);
-    let buyer = Address::generate(&env);
-    let beneficiary = Address::generate(&env);
-
-    // Setup test USDC token contract
-    let usdc_token = create_token_contract(&env, &admin);
-    let usdc_token_client = usdc_token.0;
-    let usdc_token_admin_client = usdc_token.1;
-
-    let current_ledger = env.ledger().sequence();
-    let expiration_ledger = current_ledger + 100;
-
-    usdc_token_client.approve(
-        &buyer,
-        &contract_id,
-        &1_000_000_000i128,
-        &expiration_ledger
-    );
-
-    // Mint USDC to buyer
-    usdc_token_admin_client.mint(&buyer, &1_000_000_000);
-
-    // Create security token client
-    let client = SecurityTokenContractClient::new(&env, &contract_id);
-
-    // Initialize token with price of 0.1 USDC per token
-    env.as_contract(&contract_id, || {
-        SecurityTokenContract::initialize(
-            env.clone(),
-            String::from_str(&env, "Security Token"),
-            String::from_str(&env, "SCTY"),
-            6,
-            1_000_000_000_000,
-            issuer.clone(),
-            String::from_str(&env, "example.com"),
-            admin.clone(),
-            100_000, // 0.1 USDC per token
-            usdc_token_client.address.clone()
-        )
-    });
-
-    // Set KYC and compliance status for all parties
-    client.set_kyc_status(&admin, &issuer, &true);
-    client.set_kyc_status(&admin, &buyer, &true);
-    client.set_kyc_status(&admin, &beneficiary, &true);
-    client.set_compliance_status(&admin, &issuer, &ComplianceStatus::Approved);
-    client.set_compliance_status(&admin, &buyer, &ComplianceStatus::Approved);
-    client.set_compliance_status(&admin, &beneficiary, &ComplianceStatus::Approved);
-
-    // Initial balances
-    let initial_buyer_token_balance = client.balance(&buyer);
-    let initial_beneficiary_token_balance = client.balance(&beneficiary);
-    let initial_issuer_token_balance = client.balance(&issuer);
-    let initial_buyer_usdc_balance = usdc_token_client.balance(&buyer);
-    assert_eq!(initial_buyer_token_balance, 0);
-    assert_eq!(initial_beneficiary_token_balance, 0);
-    assert_eq!(initial_issuer_token_balance, 1_000_000_000_000);
-    assert_eq!(initial_buyer_usdc_balance, 1_000_000_000);
-
-    // Buyer purchases 500,000 tokens for beneficiary (50,000,000 USDC at 0.1 USDC per token)
-    let purchase_amount = 500_000_000;
-    client.purchase(&buyer, &beneficiary, &purchase_amount);
-
-    // Check token balances after purchase
-    // Buyer should have 0 tokens (didn't receive any)
-    // Beneficiary should have the purchased tokens
-    let buyer_token_balance = client.balance(&buyer);
-    let beneficiary_token_balance = client.balance(&beneficiary);
-    let issuer_token_balance = client.balance(&issuer);
-    let buyer_usdc_balance = usdc_token_client.balance(&buyer);
-    let contract_usdc_balance = client.usdc_balance();
-
-    assert_eq!(buyer_token_balance, 0); // Buyer didn't receive tokens
-    assert_eq!(beneficiary_token_balance, 500_000_000); // Beneficiary received tokens
-    assert_eq!(issuer_token_balance, 999_500_000_000);
-    assert_eq!(buyer_usdc_balance, 950_000_000); // Buyer paid USDC: 1B - 50M
-    assert_eq!(contract_usdc_balance, 50_000_000);
 }
 
 // ===== Failure Test Cases =====
@@ -431,13 +339,9 @@
 }
 
 #[test]
+#[should_panic]
 fn test_clawback_exceeds_balance() {
     let env = Env::default();
-<<<<<<< HEAD
-    env.mock_all_auths(); // Move auth mocking to the beginning
-    let contract_id = env.register(SecurityTokenContract, ());
-=======
->>>>>>> 80811e58
     let issuer = Address::generate(&env);
     let admin = Address::generate(&env);
     let user1 = Address::generate(&env);
@@ -449,6 +353,8 @@
     let contract_id = create_security_token(&env, &issuer, &admin, &usdc_token_client.address);
 
     let client = SecurityTokenContractClient::new(&env, &contract_id);
+
+    env.mock_all_auths();
 
     // Set KYC and compliance for issuer and user1
     client.set_kyc_status(&admin, &issuer, &true);
@@ -459,170 +365,8 @@
     // Transfer a small amount to user1
     client.transfer(&issuer, &user1, &50_000);
 
-    let initial_balance = client.balance(&user1);
-    assert_eq!(initial_balance, 50_000);
-
-    // Get issuer balance before clawback
-    let issuer_balance_before = client.balance(&issuer);
-
-    // Attempt to clawback more tokens than user1 holds - should clawback everything available
+    // Attempt to clawback more tokens than user1 holds should fail.
     client.clawback(&admin, &user1, &100_000);
-
-    // Verify that all available balance was clawed back
-    let final_balance = client.balance(&user1);
-    assert_eq!(final_balance, 0);
-    
-    // Verify issuer received the clawed back tokens (50,000)
-    let issuer_balance_after = client.balance(&issuer);
-    assert_eq!(issuer_balance_after, issuer_balance_before + 50_000);
-}
-
-#[test]
-fn test_clawback_partial_amount() {
-    let env = Env::default();
-    env.mock_all_auths(); // Move auth mocking to the beginning
-    let contract_id = env.register(SecurityTokenContract, ());
-    let issuer = Address::generate(&env);
-    let admin = Address::generate(&env);
-    let user1 = Address::generate(&env);
-
-    // Setup test USDC token contract
-    let (usdc_token_client, _) = create_token_contract(&env, &admin);
-
-    let client = SecurityTokenContractClient::new(&env, &contract_id);
-
-    // Initialize token
-    env.as_contract(&contract_id, || {
-        SecurityTokenContract::initialize(
-            env.clone(),
-            String::from_str(&env, "Security Token"),
-            String::from_str(&env, "SCTY"),
-            6,
-            1_000_000_000_000,
-            issuer.clone(),
-            String::from_str(&env, "example.com"),
-            admin.clone(),
-            100_000,
-            usdc_token_client.address.clone()
-        )
-    });
-
-    // Set KYC and compliance for issuer and user1
-    client.set_kyc_status(&admin, &issuer, &true);
-    client.set_kyc_status(&admin, &user1, &true);
-    client.set_compliance_status(&admin, &issuer, &ComplianceStatus::Approved);
-    client.set_compliance_status(&admin, &user1, &ComplianceStatus::Approved);
-
-    // Transfer tokens to user1
-    client.transfer(&issuer, &user1, &75_000);
-
-    let initial_balance = client.balance(&user1);
-    assert_eq!(initial_balance, 75_000);
-
-    // Get issuer balance before clawback
-    let issuer_balance_before = client.balance(&issuer);
-
-    // Request to clawback 100,000 but only 75,000 available - should clawback 75,000
-    client.clawback(&admin, &user1, &100_000);
-
-    // Verify that only the available 75,000 was clawed back
-    let final_balance = client.balance(&user1);
-    assert_eq!(final_balance, 0);
-    
-    // Verify issuer received the clawed back tokens (75,000)
-    let issuer_balance_after = client.balance(&issuer);
-    assert_eq!(issuer_balance_after, issuer_balance_before + 75_000);
-}
-
-#[test]
-#[should_panic(expected = "Error(Contract, #25)")]
-fn test_clawback_negative_amount() {
-    let env = Env::default();
-    env.mock_all_auths();
-    let contract_id = env.register(SecurityTokenContract, ());
-    let issuer = Address::generate(&env);
-    let admin = Address::generate(&env);
-    let user1 = Address::generate(&env);
-
-    // Setup test USDC token contract
-    let (usdc_token_client, _) = create_token_contract(&env, &admin);
-
-    let client = SecurityTokenContractClient::new(&env, &contract_id);
-
-    // Initialize token
-    env.as_contract(&contract_id, || {
-        SecurityTokenContract::initialize(
-            env.clone(),
-            String::from_str(&env, "Security Token"),
-            String::from_str(&env, "SCTY"),
-            6,
-            1_000_000_000_000,
-            issuer.clone(),
-            String::from_str(&env, "example.com"),
-            admin.clone(),
-            100_000,
-            usdc_token_client.address.clone()
-        )
-    });
-
-    // Set KYC and compliance for issuer and user1
-    client.set_kyc_status(&admin, &issuer, &true);
-    client.set_kyc_status(&admin, &user1, &true);
-    client.set_compliance_status(&admin, &issuer, &ComplianceStatus::Approved);
-    client.set_compliance_status(&admin, &user1, &ComplianceStatus::Approved);
-
-    // Transfer tokens to user1
-    client.transfer(&issuer, &user1, &100_000);
-
-    let initial_balance = client.balance(&user1);
-    assert_eq!(initial_balance, 100_000);
-
-    // Attempt to clawback negative amount - should panic with error code 25
-    client.clawback(&admin, &user1, &-50_000);
-}
-
-#[test]
-#[should_panic(expected = "Error(Contract, #25)")]
-fn test_clawback_zero_amount() {
-    let env = Env::default();
-    env.mock_all_auths();
-    let contract_id = env.register(SecurityTokenContract, ());
-    let issuer = Address::generate(&env);
-    let admin = Address::generate(&env);
-    let user1 = Address::generate(&env);
-
-    // Setup test USDC token contract
-    let (usdc_token_client, _) = create_token_contract(&env, &admin);
-
-    let client = SecurityTokenContractClient::new(&env, &contract_id);
-
-    // Initialize token
-    env.as_contract(&contract_id, || {
-        SecurityTokenContract::initialize(
-            env.clone(),
-            String::from_str(&env, "Security Token"),
-            String::from_str(&env, "SCTY"),
-            6,
-            1_000_000_000_000,
-            issuer.clone(),
-            String::from_str(&env, "example.com"),
-            admin.clone(),
-            100_000,
-            usdc_token_client.address.clone()
-        )
-    });
-
-    // Set KYC and compliance for issuer and user1
-    client.set_kyc_status(&admin, &issuer, &true);
-    client.set_kyc_status(&admin, &user1, &true);
-    client.set_compliance_status(&admin, &issuer, &ComplianceStatus::Approved);
-    client.set_compliance_status(&admin, &user1, &ComplianceStatus::Approved);
-
-    // Transfer tokens to user1
-    client.transfer(&issuer, &user1, &100_000);
-
-    // Attempt to clawback zero amount - should panic with error code 25
-    client.clawback(&admin, &user1, &0);
 }
 
 // ===== Additional Test Coverage =====
@@ -690,22 +434,7 @@
     // Initialize token via constructor
     let contract_id = create_security_token(&env, &issuer, &admin, &usdc_token_client.address);
 
-<<<<<<< HEAD
-    // Initialize token
-    env.as_contract(&contract_id, || {
-        SecurityTokenContract::initialize(
-            env.clone(),
-            String::from_str(&env, "Security Token"),
-            String::from_str(&env, "SCTY"),
-            6,
-            1_000_000_000_000,
-            issuer.clone(),
-            String::from_str(&env, "example.com"),
-            admin.clone(),
-            100_000,
-            usdc_token_client.address
-        )
-    });
+    let client = SecurityTokenContractClient::new(&env, &contract_id);
 
     // Try to add admin again should fail
     client.add_admin(&admin, &admin);
@@ -715,7 +444,6 @@
 fn test_configure_authorization() {
     let env = Env::default();
     env.mock_all_auths();
-    let contract_id = env.register(SecurityTokenContract, ());
     let issuer = Address::generate(&env);
     let admin = Address::generate(&env);
     let user1 = Address::generate(&env);
@@ -725,23 +453,10 @@
     let usdc_token = create_token_contract(&env, &admin);
     let usdc_token_client = usdc_token.0;
 
-    let client = SecurityTokenContractClient::new(&env, &contract_id);
-
-    // Initialize token
-    env.as_contract(&contract_id, || {
-        SecurityTokenContract::initialize(
-            env.clone(),
-            String::from_str(&env, "Security Token"),
-            String::from_str(&env, "SCTY"),
-            6,
-            1_000_000_000_000,
-            issuer.clone(),
-            String::from_str(&env, "example.com"),
-            admin.clone(),
-            100_000,
-            usdc_token_client.address
-        )
-    });
+    // Initialize token via constructor
+    let contract_id = create_security_token(&env, &issuer, &admin, &usdc_token_client.address);
+
+    let client = SecurityTokenContractClient::new(&env, &contract_id);
 
     // Set up users with KYC and compliance
     client.set_kyc_status(&admin, &issuer, &true);
@@ -773,7 +488,6 @@
 fn test_configure_authorization_unauthorized() {
     let env = Env::default();
     env.mock_all_auths();
-    let contract_id = env.register(SecurityTokenContract, ());
     let issuer = Address::generate(&env);
     let admin = Address::generate(&env);
     let non_admin = Address::generate(&env);
@@ -782,23 +496,10 @@
     let usdc_token = create_token_contract(&env, &admin);
     let usdc_token_client = usdc_token.0;
 
-    let client = SecurityTokenContractClient::new(&env, &contract_id);
-
-    // Initialize token
-    env.as_contract(&contract_id, || {
-        SecurityTokenContract::initialize(
-            env.clone(),
-            String::from_str(&env, "Security Token"),
-            String::from_str(&env, "SCTY"),
-            6,
-            1_000_000_000_000,
-            issuer.clone(),
-            String::from_str(&env, "example.com"),
-            admin.clone(),
-            100_000,
-            usdc_token_client.address
-        )
-    });
+    // Initialize token via constructor
+    let contract_id = create_security_token(&env, &issuer, &admin, &usdc_token_client.address);
+
+    let client = SecurityTokenContractClient::new(&env, &contract_id);
 
     // Non-admin tries to configure authorization should fail
     client.configure_authorization(&non_admin, &false, &false);
@@ -808,35 +509,21 @@
 fn test_view_functions() {
     let env = Env::default();
     env.mock_all_auths();
-    let contract_id = env.register(SecurityTokenContract, ());
-    let issuer = Address::generate(&env);
-    let admin = Address::generate(&env);
-    let user1 = Address::generate(&env);
-
-    // Setup test USDC token contract
-    let usdc_token = create_token_contract(&env, &admin);
-    let usdc_token_client = usdc_token.0;
-
-    let client = SecurityTokenContractClient::new(&env, &contract_id);
-
-    // Initialize token
-    env.as_contract(&contract_id, || {
-        SecurityTokenContract::initialize(
-            env.clone(),
-            String::from_str(&env, "Security Token"),
-            String::from_str(&env, "SCTY"),
-            6,
-            1_000_000_000_000,
-            issuer.clone(),
-            String::from_str(&env, "example.com"),
-            admin.clone(),
-            100_000,
-            usdc_token_client.address
-        )
-    });
+    let issuer = Address::generate(&env);
+    let admin = Address::generate(&env);
+    let user1 = Address::generate(&env);
+
+    // Setup test USDC token contract
+    let usdc_token = create_token_contract(&env, &admin);
+    let usdc_token_client = usdc_token.0;
+
+    // Initialize token via constructor
+    let contract_id = create_security_token(&env, &issuer, &admin, &usdc_token_client.address);
+
+    let client = SecurityTokenContractClient::new(&env, &contract_id);
 
     // Test check_compliance for different statuses
-    // Issuer is now auto-approved during initialization
+    // Note: Issuer is auto-approved during initialization
     let issuer_compliance = client.check_compliance(&issuer);
     assert_eq!(issuer_compliance, ComplianceStatus::Approved);
 
@@ -850,7 +537,7 @@
     assert_eq!(user1_compliance_rejected, ComplianceStatus::Rejected);
 
     // Test is_kyc_verified
-    // Issuer is now auto-approved during initialization
+    // Note: Issuer is auto-approved for KYC during initialization
     let issuer_kyc = client.is_kyc_verified(&issuer);
     assert_eq!(issuer_kyc, true);
 
@@ -864,369 +551,16 @@
 }
 
 #[test]
-#[should_panic]
 fn test_initialize_validation() {
     let env = Env::default();
     env.mock_all_auths();
-    let contract_id = env.register(SecurityTokenContract, ());
-    let issuer = Address::generate(&env);
-    let admin = Address::generate(&env);
-
-    // Setup test USDC token contract
-    let usdc_token = create_token_contract(&env, &admin);
-    let usdc_token_client = usdc_token.0;
-    let usdc_address = usdc_token_client.address.clone(); // Clone the address
-
-    // Initialize token
-    env.as_contract(&contract_id, || {
-        SecurityTokenContract::initialize(
-            env.clone(),
-            String::from_str(&env, "Security Token"),
-            String::from_str(&env, "SCTY"),
-            6,
-            1_000_000_000_000,
-            issuer.clone(),
-            String::from_str(&env, "example.com"),
-            admin.clone(),
-            100_000,
-            usdc_address.clone() // Use cloned address
-        )
-    });
-
-    // Test that double initialization fails
-    env.as_contract(&contract_id, || {
-        SecurityTokenContract::initialize(
-            env.clone(),
-            String::from_str(&env, "Security Token 2"),
-            String::from_str(&env, "SCTY2"),
-            6,
-            1_000_000_000_000,
-            issuer.clone(),
-            String::from_str(&env, "example.com"),
-            admin.clone(),
-            100_000,
-            usdc_token_client.address // Use original address
-        )
-    });
-}
-
-#[test]
-#[should_panic]
-fn test_initialize_invalid_parameters() {
-    let env = Env::default();
-    env.mock_all_auths();
-    let contract_id = env.register(SecurityTokenContract, ());
-    let issuer = Address::generate(&env);
-    let admin = Address::generate(&env);
-
-    // Setup test USDC token contract
-    let usdc_token = create_token_contract(&env, &admin);
-    let usdc_token_client = usdc_token.0;
-
-    // Initialize token with invalid parameters
-    env.as_contract(&contract_id, || {
-        SecurityTokenContract::initialize(
-            env.clone(),
-            String::from_str(&env, "Security Token"),
-            String::from_str(&env, "SCTY"),
-            8, // Invalid: decimals > 7
-            1_000_000_000_000,
-            issuer.clone(),
-            String::from_str(&env, "example.com"),
-            admin.clone(),
-            100_000,
-            usdc_token_client.address
-        )
-    });
-}
-
-#[test]
-#[should_panic(expected = "Home domain cannot be empty")]
-fn test_initialize_empty_home_domain() {
-    let env = Env::default();
-    env.mock_all_auths();
-    let contract_id = env.register(SecurityTokenContract, ());
-    let issuer = Address::generate(&env);
-    let admin = Address::generate(&env);
-
-    // Setup test USDC token contract
-    let usdc_token = create_token_contract(&env, &admin);
-    let usdc_token_client = usdc_token.0;
-
-    // Initialize token with empty home_domain
-    env.as_contract(&contract_id, || {
-        SecurityTokenContract::initialize(
-            env.clone(),
-            String::from_str(&env, "Security Token"),
-            String::from_str(&env, "SCTY"),
-            6,
-            1_000_000_000_000,
-            issuer.clone(),
-            String::from_str(&env, ""), // Empty home_domain should panic
-            admin.clone(),
-            100_000,
-            usdc_token_client.address
-        )
-    });
-}
-
-#[test]
-#[should_panic(expected = "Name cannot be empty")]
-fn test_initialize_empty_name() {
-    let env = Env::default();
-    env.mock_all_auths();
-    let contract_id = env.register(SecurityTokenContract, ());
-    let issuer = Address::generate(&env);
-    let admin = Address::generate(&env);
-
-    // Setup test USDC token contract
-    let usdc_token = create_token_contract(&env, &admin);
-    let usdc_token_client = usdc_token.0;
-
-    // Initialize token with empty name
-    env.as_contract(&contract_id, || {
-        SecurityTokenContract::initialize(
-            env.clone(),
-            String::from_str(&env, ""), // Empty name should panic
-            String::from_str(&env, "SCTY"),
-            6,
-            1_000_000_000_000,
-            issuer.clone(),
-            String::from_str(&env, "example.com"),
-            admin.clone(),
-            100_000,
-            usdc_token_client.address
-        )
-    });
-=======
-    let client = SecurityTokenContractClient::new(&env, &contract_id);
-
-    // Try to add admin again should fail
-    client.add_admin(&admin, &admin);
->>>>>>> 80811e58
-}
-
-#[test]
-#[should_panic(expected = "Symbol cannot be empty")]
-fn test_initialize_empty_symbol() {
-    let env = Env::default();
-    env.mock_all_auths();
-    let issuer = Address::generate(&env);
-    let admin = Address::generate(&env);
-
-    // Setup test USDC token contract
-    let usdc_token = create_token_contract(&env, &admin);
-    let usdc_token_client = usdc_token.0;
-
-<<<<<<< HEAD
-    // Initialize token with empty symbol
-    env.as_contract(&contract_id, || {
-        SecurityTokenContract::initialize(
-            env.clone(),
-            String::from_str(&env, "Security Token"),
-            String::from_str(&env, ""), // Empty symbol should panic
-            6,
-            1_000_000_000_000,
-            issuer.clone(),
-            String::from_str(&env, "example.com"),
-            admin.clone(),
-            100_000,
-            usdc_token_client.address
-        )
-    });
-=======
-    // Initialize token via constructor
-    let contract_id = create_security_token(&env, &issuer, &admin, &usdc_token_client.address);
-
-    let client = SecurityTokenContractClient::new(&env, &contract_id);
-
-    // Set up users with KYC and compliance
-    client.set_kyc_status(&admin, &issuer, &true);
-    client.set_kyc_status(&admin, &user1, &true);
-    client.set_kyc_status(&admin, &user2, &true);
-    client.set_compliance_status(&admin, &issuer, &ComplianceStatus::Approved);
-    client.set_compliance_status(&admin, &user1, &ComplianceStatus::Approved);
-    client.set_compliance_status(&admin, &user2, &ComplianceStatus::Approved);
-
-    // Disable transfer restrictions first
-    client.set_transfer_restriction(&admin, &false);
-
-    // Configure authorization to not require it
-    client.configure_authorization(&admin, &false, &false);
-
-    // Transfer should work without KYC/compliance checks
-    client.transfer(&issuer, &user1, &100_000);
-    client.transfer(&user1, &user2, &50_000);
-
-    // Re-enable authorization
-    client.configure_authorization(&admin, &true, &true);
-
-    // Transfer should still work since users are already verified
-    client.transfer(&user2, &user1, &25_000);
->>>>>>> 80811e58
-}
-
-#[test]
-#[should_panic(expected = "Name cannot exceed 64 characters")]
-fn test_initialize_name_too_long() {
-    let env = Env::default();
-    env.mock_all_auths();
-    let issuer = Address::generate(&env);
-    let admin = Address::generate(&env);
-
-    let usdc_token = create_token_contract(&env, &admin);
-    let usdc_token_client = usdc_token.0;
-
-<<<<<<< HEAD
-    // Create a name longer than 64 characters
-    let long_name = String::from_str(&env, "This is a very long token name that exceeds the maximum allowed length of 64 characters");
-
-    env.as_contract(&contract_id, || {
-        SecurityTokenContract::initialize(
-            env.clone(),
-            long_name,
-            String::from_str(&env, "SCTY"),
-            6,
-            1_000_000_000_000,
-            issuer.clone(),
-            String::from_str(&env, "example.com"),
-            admin.clone(),
-            100_000,
-            usdc_token_client.address
-        )
-    });
-=======
-    // Initialize token via constructor
-    let contract_id = create_security_token(&env, &issuer, &admin, &usdc_token_client.address);
-
-    let client = SecurityTokenContractClient::new(&env, &contract_id);
-
-    // Non-admin tries to configure authorization should fail
-    client.configure_authorization(&non_admin, &false, &false);
->>>>>>> 80811e58
-}
-
-#[test]
-#[should_panic(expected = "Symbol cannot exceed 12 characters")]
-fn test_initialize_symbol_too_long() {
-    let env = Env::default();
-    env.mock_all_auths();
-    let issuer = Address::generate(&env);
-    let admin = Address::generate(&env);
-
-    let usdc_token = create_token_contract(&env, &admin);
-    let usdc_token_client = usdc_token.0;
-
-<<<<<<< HEAD
-    env.as_contract(&contract_id, || {
-        SecurityTokenContract::initialize(
-            env.clone(),
-            String::from_str(&env, "Security Token"),
-            String::from_str(&env, "VERYLONGSYMBOL"), // 14 characters
-            6,
-            1_000_000_000_000,
-            issuer.clone(),
-            String::from_str(&env, "example.com"),
-            admin.clone(),
-            100_000,
-            usdc_token_client.address
-        )
-    });
-}
-
-#[test]
-#[should_panic(expected = "Home domain cannot exceed 256 characters")]
-fn test_initialize_home_domain_too_long() {
-=======
-    // Initialize token via constructor
-    let contract_id = create_security_token(&env, &issuer, &admin, &usdc_token_client.address);
-
-    let client = SecurityTokenContractClient::new(&env, &contract_id);
-
-    // Test check_compliance for different statuses
-    let issuer_compliance = client.check_compliance(&issuer);
-    assert_eq!(issuer_compliance, ComplianceStatus::Pending);
-
-    // Set compliance status and test
-    client.set_compliance_status(&admin, &user1, &ComplianceStatus::Approved);
-    let user1_compliance = client.check_compliance(&user1);
-    assert_eq!(user1_compliance, ComplianceStatus::Approved);
-
-    client.set_compliance_status(&admin, &user1, &ComplianceStatus::Rejected);
-    let user1_compliance_rejected = client.check_compliance(&user1);
-    assert_eq!(user1_compliance_rejected, ComplianceStatus::Rejected);
-
-    // Test is_kyc_verified
-    let issuer_kyc = client.is_kyc_verified(&issuer);
-    assert_eq!(issuer_kyc, false);
-
-    client.set_kyc_status(&admin, &user1, &true);
-    let user1_kyc = client.is_kyc_verified(&user1);
-    assert_eq!(user1_kyc, true);
-
-    client.set_kyc_status(&admin, &user1, &false);
-    let user1_kyc_false = client.is_kyc_verified(&user1);
-    assert_eq!(user1_kyc_false, false);
-}
-
-#[test]
-fn test_initialize_validation() {
->>>>>>> 80811e58
-    let env = Env::default();
-    env.mock_all_auths();
-    let issuer = Address::generate(&env);
-    let admin = Address::generate(&env);
-
-    let usdc_token = create_token_contract(&env, &admin);
-    let usdc_token_client = usdc_token.0;
-
-<<<<<<< HEAD
-    // Create a home_domain longer than 256 characters (this string is 260+ chars)
-    let long_domain = String::from_str(&env, "this-is-a-very-long-domain-name-that-exceeds-the-maximum-allowed-length-of-256-characters-and-should-trigger-the-validation-error-when-initializing-the-token-contract-because-we-need-to-ensure-proper-bounds-checking-for-all-string-parameters-in-the-code.example.com");
-
-    env.as_contract(&contract_id, || {
-        SecurityTokenContract::initialize(
-            env.clone(),
-            String::from_str(&env, "Security Token"),
-            String::from_str(&env, "SCTY"),
-            6,
-            1_000_000_000_000,
-            issuer.clone(),
-            long_domain,
-            admin.clone(),
-            100_000,
-            usdc_token_client.address
-        )
-    });
-}
-
-#[test]
-#[should_panic(expected = "Total supply cannot exceed 1 quintillion")]
-fn test_initialize_total_supply_too_large() {
-    let env = Env::default();
-    env.mock_all_auths();
-    let contract_id = env.register(SecurityTokenContract, ());
-    let issuer = Address::generate(&env);
-    let admin = Address::generate(&env);
-
-    let usdc_token = create_token_contract(&env, &admin);
-    let usdc_token_client = usdc_token.0;
-
-    env.as_contract(&contract_id, || {
-        SecurityTokenContract::initialize(
-            env.clone(),
-            String::from_str(&env, "Security Token"),
-            String::from_str(&env, "SCTY"),
-            6,
-            1_000_000_000_000_000_001, // Exceeds 1 quintillion
-            issuer.clone(),
-            String::from_str(&env, "example.com"),
-            admin.clone(),
-            100_000,
-            usdc_token_client.address
-        )
-    });
-=======
+    let issuer = Address::generate(&env);
+    let admin = Address::generate(&env);
+
+    // Setup test USDC token contract
+    let usdc_token = create_token_contract(&env, &admin);
+    let usdc_token_client = usdc_token.0;
+
     // Initialize token via constructor - with constructors, double initialization is prevented by design
     // The constructor only runs once during contract deployment
     let contract_id = create_security_token(&env, &issuer, &admin, &usdc_token_client.address);
@@ -1236,34 +570,20 @@
     // Verify the contract was initialized correctly
     assert_eq!(client.get_metadata().name, String::from_str(&env, "Security Token"));
     assert_eq!(client.balance(&issuer), 1_000_000_000_000);
->>>>>>> 80811e58
-}
-
-#[test]
-#[should_panic(expected = "USDC price cannot exceed 1 trillion")]
-fn test_initialize_usdc_price_too_large() {
-    let env = Env::default();
-    env.mock_all_auths();
-    let issuer = Address::generate(&env);
-    let admin = Address::generate(&env);
-
-    let usdc_token = create_token_contract(&env, &admin);
-    let usdc_token_client = usdc_token.0;
-
-<<<<<<< HEAD
-    env.as_contract(&contract_id, || {
-        SecurityTokenContract::initialize(
-            env.clone(),
-            String::from_str(&env, "Security Token"),
-            String::from_str(&env, "SCTY"),
-            6,
-            1_000_000_000_000,
-            issuer.clone(),
-            String::from_str(&env, "example.com"),
-            admin.clone(),
-            1_000_000_000_001, // Exceeds 1 trillion
-            usdc_token_client.address
-=======
+}
+
+#[test]
+#[should_panic]
+fn test_initialize_invalid_parameters() {
+    let env = Env::default();
+    env.mock_all_auths();
+    let issuer = Address::generate(&env);
+    let admin = Address::generate(&env);
+
+    // Setup test USDC token contract
+    let usdc_token = create_token_contract(&env, &admin);
+    let usdc_token_client = usdc_token.0;
+
     // Initialize token with invalid parameters (decimals > 7)
     let _contract_id = env.register(
         SecurityTokenContract,
@@ -1277,7 +597,6 @@
             admin.clone(),
             100_000i128,
             usdc_token_client.address.clone()
->>>>>>> 80811e58
         )
     );
 }
@@ -1885,36 +1204,422 @@
 }
 
 #[test]
-#[should_panic]
-fn test_authorization_revocable_kyc_revoke_blocked() {
-    let env = Env::default();
-    env.mock_all_auths();
-    let contract_id = env.register(SecurityTokenContract, ());
-    let issuer = Address::generate(&env);
-    let admin = Address::generate(&env);
-    let user1 = Address::generate(&env);
-
-    // Setup test USDC token contract
-    let usdc_token = create_token_contract(&env, &admin);
-    let usdc_token_client = usdc_token.0;
-
-    let client = SecurityTokenContractClient::new(&env, &contract_id);
-
-    // Initialize token with authorization_revocable = true (default)
-    env.as_contract(&contract_id, || {
-        SecurityTokenContract::initialize(
-            env.clone(),
+fn test_purchase_with_different_beneficiary() {
+    let env = Env::default();
+    env.mock_all_auths();
+    let issuer = Address::generate(&env);
+    let admin = Address::generate(&env);
+    let buyer = Address::generate(&env);
+    let beneficiary = Address::generate(&env);
+
+    // Setup test USDC token contract
+    let usdc_token = create_token_contract(&env, &admin);
+    let usdc_token_client = usdc_token.0;
+    let usdc_token_admin_client = usdc_token.1;
+
+    // Initialize token via constructor
+    let contract_id = create_security_token(&env, &issuer, &admin, &usdc_token_client.address);
+
+    let current_ledger = env.ledger().sequence();
+    let expiration_ledger = current_ledger + 100;
+
+    usdc_token_client.approve(
+        &buyer,
+        &contract_id,
+        &1_000_000_000i128,
+        &expiration_ledger
+    );
+
+    // Mint USDC to buyer
+    usdc_token_admin_client.mint(&buyer, &1_000_000_000);
+
+    let client = SecurityTokenContractClient::new(&env, &contract_id);
+
+    // Set KYC and compliance status for all parties
+    client.set_kyc_status(&admin, &issuer, &true);
+    client.set_kyc_status(&admin, &buyer, &true);
+    client.set_kyc_status(&admin, &beneficiary, &true);
+    client.set_compliance_status(&admin, &issuer, &ComplianceStatus::Approved);
+    client.set_compliance_status(&admin, &buyer, &ComplianceStatus::Approved);
+    client.set_compliance_status(&admin, &beneficiary, &ComplianceStatus::Approved);
+
+    // Initial balances
+    let initial_buyer_token_balance = client.balance(&buyer);
+    let initial_beneficiary_token_balance = client.balance(&beneficiary);
+    let initial_issuer_token_balance = client.balance(&issuer);
+    let initial_buyer_usdc_balance = usdc_token_client.balance(&buyer);
+    assert_eq!(initial_buyer_token_balance, 0);
+    assert_eq!(initial_beneficiary_token_balance, 0);
+    assert_eq!(initial_issuer_token_balance, 1_000_000_000_000);
+    assert_eq!(initial_buyer_usdc_balance, 1_000_000_000);
+
+    // Buyer purchases 500,000 tokens for beneficiary (50,000,000 USDC at 0.1 USDC per token)
+    let purchase_amount = 500_000_000;
+    client.purchase(&buyer, &beneficiary, &purchase_amount);
+
+    // Check token balances after purchase
+    // Buyer should have 0 tokens (didn't receive any)
+    // Beneficiary should have the purchased tokens
+    let buyer_token_balance = client.balance(&buyer);
+    let beneficiary_token_balance = client.balance(&beneficiary);
+    let issuer_token_balance = client.balance(&issuer);
+    let buyer_usdc_balance = usdc_token_client.balance(&buyer);
+    let contract_usdc_balance = client.usdc_balance();
+
+    assert_eq!(buyer_token_balance, 0); // Buyer didn't receive tokens
+    assert_eq!(beneficiary_token_balance, 500_000_000); // Beneficiary received tokens
+    assert_eq!(issuer_token_balance, 999_500_000_000);
+    assert_eq!(buyer_usdc_balance, 950_000_000); // Buyer paid USDC: 1B - 50M
+    assert_eq!(contract_usdc_balance, 50_000_000);
+}
+
+#[test]
+fn test_clawback_partial_amount() {
+    let env = Env::default();
+    env.mock_all_auths();
+    let issuer = Address::generate(&env);
+    let admin = Address::generate(&env);
+    let user1 = Address::generate(&env);
+
+    // Setup test USDC token contract
+    let (usdc_token_client, _) = create_token_contract(&env, &admin);
+
+    // Initialize token via constructor
+    let contract_id = create_security_token(&env, &issuer, &admin, &usdc_token_client.address);
+
+    let client = SecurityTokenContractClient::new(&env, &contract_id);
+
+    // Set KYC and compliance for issuer and user1
+    client.set_kyc_status(&admin, &issuer, &true);
+    client.set_kyc_status(&admin, &user1, &true);
+    client.set_compliance_status(&admin, &issuer, &ComplianceStatus::Approved);
+    client.set_compliance_status(&admin, &user1, &ComplianceStatus::Approved);
+
+    // Transfer tokens to user1
+    client.transfer(&issuer, &user1, &100_000);
+
+    let initial_balance = client.balance(&user1);
+    assert_eq!(initial_balance, 100_000);
+
+    // Get issuer balance before clawback
+    let issuer_balance_before = client.balance(&issuer);
+
+    // Clawback partial amount (less than user holds)
+    client.clawback(&admin, &user1, &30_000);
+
+    // Verify partial clawback worked
+    let user_balance_after = client.balance(&user1);
+    assert_eq!(user_balance_after, 70_000); // 100_000 - 30_000
+
+    // Verify issuer received the clawed back tokens
+    let issuer_balance_after = client.balance(&issuer);
+    assert_eq!(issuer_balance_after, issuer_balance_before + 30_000);
+}
+
+#[test]
+#[should_panic]
+fn test_clawback_negative_amount() {
+    let env = Env::default();
+    env.mock_all_auths();
+    let issuer = Address::generate(&env);
+    let admin = Address::generate(&env);
+    let user1 = Address::generate(&env);
+
+    // Setup test USDC token contract
+    let (usdc_token_client, _) = create_token_contract(&env, &admin);
+
+    // Initialize token via constructor
+    let contract_id = create_security_token(&env, &issuer, &admin, &usdc_token_client.address);
+
+    let client = SecurityTokenContractClient::new(&env, &contract_id);
+
+    // Set KYC and compliance for issuer and user1
+    client.set_kyc_status(&admin, &issuer, &true);
+    client.set_kyc_status(&admin, &user1, &true);
+    client.set_compliance_status(&admin, &issuer, &ComplianceStatus::Approved);
+    client.set_compliance_status(&admin, &user1, &ComplianceStatus::Approved);
+
+    // Transfer tokens to user1
+    client.transfer(&issuer, &user1, &100_000);
+
+    // Attempt to clawback negative amount - should panic
+    client.clawback(&admin, &user1, &-1);
+}
+
+#[test]
+#[should_panic]
+fn test_clawback_zero_amount() {
+    let env = Env::default();
+    env.mock_all_auths();
+    let issuer = Address::generate(&env);
+    let admin = Address::generate(&env);
+    let user1 = Address::generate(&env);
+
+    // Setup test USDC token contract
+    let (usdc_token_client, _) = create_token_contract(&env, &admin);
+
+    // Initialize token via constructor
+    let contract_id = create_security_token(&env, &issuer, &admin, &usdc_token_client.address);
+
+    let client = SecurityTokenContractClient::new(&env, &contract_id);
+
+    // Set KYC and compliance for issuer and user1
+    client.set_kyc_status(&admin, &issuer, &true);
+    client.set_kyc_status(&admin, &user1, &true);
+    client.set_compliance_status(&admin, &issuer, &ComplianceStatus::Approved);
+    client.set_compliance_status(&admin, &user1, &ComplianceStatus::Approved);
+
+    // Transfer tokens to user1
+    client.transfer(&issuer, &user1, &100_000);
+
+    // Attempt to clawback zero amount - should panic
+    client.clawback(&admin, &user1, &0);
+}
+
+#[test]
+#[should_panic]
+fn test_initialize_empty_home_domain() {
+    let env = Env::default();
+    env.mock_all_auths();
+    let issuer = Address::generate(&env);
+    let admin = Address::generate(&env);
+
+    // Setup test USDC token contract
+    let (usdc_token_client, _) = create_token_contract(&env, &admin);
+
+    // Attempt to initialize with empty home domain - should panic
+    env.register(
+        SecurityTokenContract,
+        (
             String::from_str(&env, "Security Token"),
             String::from_str(&env, "SCTY"),
-            6,
-            1_000_000_000_000,
+            6u32,
+            1_000_000_000_000i128,
+            issuer.clone(),
+            String::from_str(&env, ""), // Empty home domain
+            admin.clone(),
+            100_000i128,
+            usdc_token_client.address.clone()
+        )
+    );
+}
+
+#[test]
+#[should_panic]
+fn test_initialize_empty_name() {
+    let env = Env::default();
+    env.mock_all_auths();
+    let issuer = Address::generate(&env);
+    let admin = Address::generate(&env);
+
+    // Setup test USDC token contract
+    let (usdc_token_client, _) = create_token_contract(&env, &admin);
+
+    // Attempt to initialize with empty name - should panic
+    env.register(
+        SecurityTokenContract,
+        (
+            String::from_str(&env, ""), // Empty name
+            String::from_str(&env, "SCTY"),
+            6u32,
+            1_000_000_000_000i128,
             issuer.clone(),
             String::from_str(&env, "example.com"),
             admin.clone(),
-            100_000,
-            usdc_token_client.address
+            100_000i128,
+            usdc_token_client.address.clone()
         )
-    });
+    );
+}
+
+#[test]
+#[should_panic]
+fn test_initialize_empty_symbol() {
+    let env = Env::default();
+    env.mock_all_auths();
+    let issuer = Address::generate(&env);
+    let admin = Address::generate(&env);
+
+    // Setup test USDC token contract
+    let (usdc_token_client, _) = create_token_contract(&env, &admin);
+
+    // Attempt to initialize with empty symbol - should panic
+    env.register(
+        SecurityTokenContract,
+        (
+            String::from_str(&env, "Security Token"),
+            String::from_str(&env, ""), // Empty symbol
+            6u32,
+            1_000_000_000_000i128,
+            issuer.clone(),
+            String::from_str(&env, "example.com"),
+            admin.clone(),
+            100_000i128,
+            usdc_token_client.address.clone()
+        )
+    );
+}
+
+#[test]
+#[should_panic]
+fn test_initialize_name_too_long() {
+    let env = Env::default();
+    env.mock_all_auths();
+    let issuer = Address::generate(&env);
+    let admin = Address::generate(&env);
+
+    // Setup test USDC token contract
+    let (usdc_token_client, _) = create_token_contract(&env, &admin);
+
+    // Attempt to initialize with name > 64 characters - should panic
+    let long_name = "A".repeat(65);
+    env.register(
+        SecurityTokenContract,
+        (
+            String::from_str(&env, &long_name),
+            String::from_str(&env, "SCTY"),
+            6u32,
+            1_000_000_000_000i128,
+            issuer.clone(),
+            String::from_str(&env, "example.com"),
+            admin.clone(),
+            100_000i128,
+            usdc_token_client.address.clone()
+        )
+    );
+}
+
+#[test]
+#[should_panic]
+fn test_initialize_symbol_too_long() {
+    let env = Env::default();
+    env.mock_all_auths();
+    let issuer = Address::generate(&env);
+    let admin = Address::generate(&env);
+
+    // Setup test USDC token contract
+    let (usdc_token_client, _) = create_token_contract(&env, &admin);
+
+    // Attempt to initialize with symbol > 12 characters - should panic
+    let long_symbol = "A".repeat(13);
+    env.register(
+        SecurityTokenContract,
+        (
+            String::from_str(&env, "Security Token"),
+            String::from_str(&env, &long_symbol),
+            6u32,
+            1_000_000_000_000i128,
+            issuer.clone(),
+            String::from_str(&env, "example.com"),
+            admin.clone(),
+            100_000i128,
+            usdc_token_client.address.clone()
+        )
+    );
+}
+
+#[test]
+#[should_panic]
+fn test_initialize_home_domain_too_long() {
+    let env = Env::default();
+    env.mock_all_auths();
+    let issuer = Address::generate(&env);
+    let admin = Address::generate(&env);
+
+    // Setup test USDC token contract
+    let (usdc_token_client, _) = create_token_contract(&env, &admin);
+
+    // Attempt to initialize with home_domain > 256 characters - should panic
+    let long_domain = "a".repeat(257);
+    env.register(
+        SecurityTokenContract,
+        (
+            String::from_str(&env, "Security Token"),
+            String::from_str(&env, "SCTY"),
+            6u32,
+            1_000_000_000_000i128,
+            issuer.clone(),
+            String::from_str(&env, &long_domain),
+            admin.clone(),
+            100_000i128,
+            usdc_token_client.address.clone()
+        )
+    );
+}
+
+#[test]
+#[should_panic]
+fn test_initialize_total_supply_too_large() {
+    let env = Env::default();
+    env.mock_all_auths();
+    let issuer = Address::generate(&env);
+    let admin = Address::generate(&env);
+
+    // Setup test USDC token contract
+    let (usdc_token_client, _) = create_token_contract(&env, &admin);
+
+    // Attempt to initialize with total_supply > MAX_TOTAL_SUPPLY - should panic
+    env.register(
+        SecurityTokenContract,
+        (
+            String::from_str(&env, "Security Token"),
+            String::from_str(&env, "SCTY"),
+            6u32,
+            i128::MAX, // Too large
+            issuer.clone(),
+            String::from_str(&env, "example.com"),
+            admin.clone(),
+            100_000i128,
+            usdc_token_client.address.clone()
+        )
+    );
+}
+
+#[test]
+#[should_panic]
+fn test_initialize_usdc_price_too_large() {
+    let env = Env::default();
+    env.mock_all_auths();
+    let issuer = Address::generate(&env);
+    let admin = Address::generate(&env);
+
+    // Setup test USDC token contract
+    let (usdc_token_client, _) = create_token_contract(&env, &admin);
+
+    // Attempt to initialize with usdc_token_price > MAX_USDC_PRICE - should panic
+    env.register(
+        SecurityTokenContract,
+        (
+            String::from_str(&env, "Security Token"),
+            String::from_str(&env, "SCTY"),
+            6u32,
+            1_000_000_000_000i128,
+            issuer.clone(),
+            String::from_str(&env, "example.com"),
+            admin.clone(),
+            i128::MAX, // Too large
+            usdc_token_client.address.clone()
+        )
+    );
+}
+
+#[test]
+#[should_panic]
+fn test_authorization_revocable_kyc_revoke_blocked() {
+    let env = Env::default();
+    env.mock_all_auths();
+    let issuer = Address::generate(&env);
+    let admin = Address::generate(&env);
+    let user1 = Address::generate(&env);
+
+    // Setup test USDC token contract
+    let usdc_token = create_token_contract(&env, &admin);
+    let usdc_token_client = usdc_token.0;
+
+    // Initialize token via constructor
+    let contract_id = create_security_token(&env, &issuer, &admin, &usdc_token_client.address);
+
+    let client = SecurityTokenContractClient::new(&env, &contract_id);
 
     // Grant KYC
     client.set_kyc_status(&admin, &user1, &true);
@@ -1932,32 +1637,18 @@
 fn test_authorization_revocable_compliance_revoke_blocked() {
     let env = Env::default();
     env.mock_all_auths();
-    let contract_id = env.register(SecurityTokenContract, ());
-    let issuer = Address::generate(&env);
-    let admin = Address::generate(&env);
-    let user1 = Address::generate(&env);
-
-    // Setup test USDC token contract
-    let usdc_token = create_token_contract(&env, &admin);
-    let usdc_token_client = usdc_token.0;
-
-    let client = SecurityTokenContractClient::new(&env, &contract_id);
-
-    // Initialize token with authorization_revocable = true (default)
-    env.as_contract(&contract_id, || {
-        SecurityTokenContract::initialize(
-            env.clone(),
-            String::from_str(&env, "Security Token"),
-            String::from_str(&env, "SCTY"),
-            6,
-            1_000_000_000_000,
-            issuer.clone(),
-            String::from_str(&env, "example.com"),
-            admin.clone(),
-            100_000,
-            usdc_token_client.address
-        )
-    });
+    let issuer = Address::generate(&env);
+    let admin = Address::generate(&env);
+    let user1 = Address::generate(&env);
+
+    // Setup test USDC token contract
+    let usdc_token = create_token_contract(&env, &admin);
+    let usdc_token_client = usdc_token.0;
+
+    // Initialize token via constructor
+    let contract_id = create_security_token(&env, &issuer, &admin, &usdc_token_client.address);
+
+    let client = SecurityTokenContractClient::new(&env, &contract_id);
 
     // Grant compliance
     client.set_compliance_status(&admin, &user1, &ComplianceStatus::Approved);
@@ -1974,32 +1665,18 @@
 fn test_authorization_revocable_kyc_revoke_allowed() {
     let env = Env::default();
     env.mock_all_auths();
-    let contract_id = env.register(SecurityTokenContract, ());
-    let issuer = Address::generate(&env);
-    let admin = Address::generate(&env);
-    let user1 = Address::generate(&env);
-
-    // Setup test USDC token contract
-    let usdc_token = create_token_contract(&env, &admin);
-    let usdc_token_client = usdc_token.0;
-
-    let client = SecurityTokenContractClient::new(&env, &contract_id);
-
-    // Initialize token with authorization_revocable = true (default)
-    env.as_contract(&contract_id, || {
-        SecurityTokenContract::initialize(
-            env.clone(),
-            String::from_str(&env, "Security Token"),
-            String::from_str(&env, "SCTY"),
-            6,
-            1_000_000_000_000,
-            issuer.clone(),
-            String::from_str(&env, "example.com"),
-            admin.clone(),
-            100_000,
-            usdc_token_client.address
-        )
-    });
+    let issuer = Address::generate(&env);
+    let admin = Address::generate(&env);
+    let user1 = Address::generate(&env);
+
+    // Setup test USDC token contract
+    let usdc_token = create_token_contract(&env, &admin);
+    let usdc_token_client = usdc_token.0;
+
+    // Initialize token via constructor
+    let contract_id = create_security_token(&env, &issuer, &admin, &usdc_token_client.address);
+
+    let client = SecurityTokenContractClient::new(&env, &contract_id);
 
     // Grant KYC
     client.set_kyc_status(&admin, &user1, &true);
@@ -2014,32 +1691,18 @@
 fn test_authorization_revocable_compliance_revoke_allowed() {
     let env = Env::default();
     env.mock_all_auths();
-    let contract_id = env.register(SecurityTokenContract, ());
-    let issuer = Address::generate(&env);
-    let admin = Address::generate(&env);
-    let user1 = Address::generate(&env);
-
-    // Setup test USDC token contract
-    let usdc_token = create_token_contract(&env, &admin);
-    let usdc_token_client = usdc_token.0;
-
-    let client = SecurityTokenContractClient::new(&env, &contract_id);
-
-    // Initialize token with authorization_revocable = true (default)
-    env.as_contract(&contract_id, || {
-        SecurityTokenContract::initialize(
-            env.clone(),
-            String::from_str(&env, "Security Token"),
-            String::from_str(&env, "SCTY"),
-            6,
-            1_000_000_000_000,
-            issuer.clone(),
-            String::from_str(&env, "example.com"),
-            admin.clone(),
-            100_000,
-            usdc_token_client.address
-        )
-    });
+    let issuer = Address::generate(&env);
+    let admin = Address::generate(&env);
+    let user1 = Address::generate(&env);
+
+    // Setup test USDC token contract
+    let usdc_token = create_token_contract(&env, &admin);
+    let usdc_token_client = usdc_token.0;
+
+    // Initialize token via constructor
+    let contract_id = create_security_token(&env, &issuer, &admin, &usdc_token_client.address);
+
+    let client = SecurityTokenContractClient::new(&env, &contract_id);
 
     // Grant compliance
     client.set_compliance_status(&admin, &user1, &ComplianceStatus::Approved);
